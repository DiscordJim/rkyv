//! # rkyv
//!
//! rkyv (*archive*) is a zero-copy deserialization framework for Rust.
//!
//! It's similar to other zero-copy deserialization frameworks such as
//! [Cap'n Proto](https://capnproto.org) and [FlatBuffers](https://google.github.io/flatbuffers).
//! However, while the former have external schemas and heavily restricted data types, rkyv allows
//! all serialized types to be defined in code and can serialize a wide variety of types that the
//! others cannot. Additionally, rkyv is designed to have little to no overhead, and in most cases
//! will perform exactly the same as native types.
//!
//! ## Design
//!
//! Like [serde](https://serde.rs), rkyv uses Rust's powerful trait system to serialize data without
//! the need for reflection. Despite having a wide array of features, you also only pay for what you
//! use. If your data checks out, the serialization process can be as simple as a `memcpy`! Like
//! serde, this allows rkyv to perform at speeds similar to handwritten serializers.
//!
//! Unlike serde, rkyv produces data that is guaranteed deserialization free. If you wrote your data
//! to disk, you can just `mmap` your file into memory, cast a pointer, and your data is ready to
//! use. This makes it ideal for high-performance and IO-bound applications.
//!
//! Limited data mutation is supported through `Pin` APIs, and archived values can be truly
//! deserialized with [`Deserialize`] if full mutation capabilities are needed.
//!
//! ## Type support
//!
//! rkyv has a hashmap implementation that is built for zero-copy deserialization, so you can
//! serialize your hashmaps with abandon. The implementation performs perfect hashing with the
//! compress, hash and displace algorithm to use as little memory as possible while still performing
//! fast lookups.
//!
//! rkyv also has support for contextual serialization, deserialization, and validation. It can
//! properly serialize and deserialize shared pointers like `Rc` and `Arc`, and can be extended to
//! support custom contextual types.
//!
//! One of the most impactful features made possible by rkyv is the ability to serialize trait
//! objects and use them *as trait objects* without deserialization. See the `archive_dyn` crate for
//! more details.
//!
//! ## Tradeoffs
//!
//! rkyv is designed primarily for loading bulk game data as efficiently as possible. While rkyv is
//! a great format for final data, it lacks a full schema system and isn't well equipped for data
//! migration. Using a serialization library like serde can help fill these gaps, and you can use
//! serde with the same types as rkyv conflict-free.
//!
//! ## Features
//!
//! - `const_generics`: Improves the trait implementations for arrays with support for all lengths
//!   (enabled by default)
//! - `size_64`: Archives `*size` as `*64` instead of `*32`. This is for large archive support
//! - `specialization`: Enables support for the unstable specialization feature for increased
//!   performance for a few specific cases
//! - `std`: Enables standard library support (enabled by default)
//! - `strict`: Guarantees that types will have the same representations across platforms and
//!   compilations. This is already the case in practice, but this feature provides a guarantee. It
//!   additionally provides C type compatibility.
//! - `validation`: Enables validation support through `bytecheck`
//!
//! ## Examples
//!
//! See [`Archive`] for examples of how to use rkyv.

#![cfg_attr(not(feature = "std"), no_std)]
#![cfg_attr(feature = "specialization", feature(min_specialization))]
#![cfg_attr(feature = "specialization", feature(rustc_attrs))]

<<<<<<< HEAD
#![doc(html_favicon_url = r#"
    data:image/svg+xml,%3Csvg xmlns='http://www.w3.org/2000/svg'
    viewBox='0 0 26.458 26.458'%3E%3Cpath d='M0 0v26.458h26.458V0zm9.175 3.772l8.107 8.106
    2.702-2.702 2.702 13.512-13.512-2.702 2.703-2.702-8.107-8.107z'/%3E%3C/svg%3E
"#)]
#![doc(html_logo_url = r#"
    data:image/svg+xml,%3Csvg xmlns="http://www.w3.org/2000/svg" width="100" height="100"
    viewBox="0 0 26.458 26.458"%3E%3Cpath d="M0 0v26.458h26.458V0zm9.175 3.772l8.107 8.106
    2.702-2.702 2.702 13.512-13.512-2.702 2.703-2.702-8.107-8.107z"/%3E%3C/svg%3E
"#)]

=======
#[macro_use]
pub mod macros;
>>>>>>> 97799d3c
pub mod core_impl;
pub mod de;
pub mod ser;
#[cfg(feature = "std")]
pub mod std_impl;
pub mod util;
#[cfg(feature = "validation")]
pub mod validation;

use core::{
    fmt,
    marker::{PhantomData, PhantomPinned},
    mem::MaybeUninit,
};

pub use memoffset::offset_of;
use ptr_meta::Pointee;
pub use rkyv_derive::{Archive, Deserialize, Serialize};
pub use util::*;
#[cfg(feature = "validation")]
pub use validation::{check_archived_root, check_archived_value};

/// Contains the error type for traits with methods that can fail
pub trait Fallible {
    /// The error produced by any failing methods
    type Error: 'static;
}

/// An error that can never be produced
#[derive(Debug)]
pub enum Unreachable {}

impl fmt::Display for Unreachable {
    fn fmt(&self, _: &mut fmt::Formatter<'_>) -> fmt::Result {
        unsafe { core::hint::unreachable_unchecked() }
    }
}

#[cfg(feature = "std")]
impl std::error::Error for Unreachable {}

/// A fallible type that cannot produce errors
#[derive(Debug)]
pub struct Infallible;

impl Fallible for Infallible {
    type Error = Unreachable;
}

/// A type that can be used without deserializing.
///
/// Archiving is done depth-first, writing any data owned by a type before writing the data for the
/// type itself. The type must be able to create the archived type from only its own data and its
/// resolver.
///
/// ## Examples
///
/// Most of the time, `#[derive(Archive)]` will create an acceptable implementation. You can use the
/// `#[archive(...)]` attribute to control how the implementation is generated. See the
/// [`Archive`](macro@Archive) derive macro for more details.
///
/// ```
/// use rkyv::{
///     archived_root,
///     de::deserializers::AllocDeserializer,
///     ser::{Serializer, serializers::AlignedSerializer},
///     AlignedVec,
///     Archive,
///     Archived,
///     Deserialize,
///     Serialize,
/// };
///
/// #[derive(Archive, Serialize, Deserialize, Debug, PartialEq)]
/// struct Test {
///     int: u8,
///     string: String,
///     option: Option<Vec<i32>>,
/// }
///
/// let value = Test {
///     int: 42,
///     string: "hello world".to_string(),
///     option: Some(vec![1, 2, 3, 4]),
/// };
///
/// let mut serializer = AlignedSerializer::new(AlignedVec::new());
/// serializer.serialize_value(&value).expect("failed to archive test");
/// let buf = serializer.into_inner();
///
/// let archived = unsafe { archived_root::<Test>(buf.as_slice()) };
/// assert_eq!(archived.int, value.int);
/// assert_eq!(archived.string, value.string);
/// assert_eq!(archived.option, value.option);
///
/// let deserialized = archived.deserialize(&mut AllocDeserializer).unwrap();
/// assert_eq!(value, deserialized);
/// ```
///
/// Many of the core and standard library types already have `Archive` implementations available,
/// but you may need to implement `Archive` for your own types in some cases the derive macro cannot
/// handle.
///
/// In this example, we add our own wrapper that serializes a `&'static str` as if it's owned.
/// Normally you can lean on the archived version of `String` to do most of the work, but this
/// example does everything to demonstrate how to implement `Archive` for your own types.
///
/// ```
/// use core::{mem::MaybeUninit, slice, str};
/// use rkyv::{
///     archived_root,
///     offset_of,
///     project_struct,
///     ser::{Serializer, serializers::AlignedSerializer},
///     AlignedVec,
///     Archive,
///     Archived,
///     ArchiveUnsized,
///     MetadataResolver,
///     RelPtr,
///     Serialize,
///     SerializeUnsized,
/// };
///
/// struct OwnedStr {
///     inner: &'static str,
/// }
///
/// struct ArchivedOwnedStr {
///     // This will be a relative pointer to our string
///     ptr: RelPtr<str>,
/// }
///
/// impl ArchivedOwnedStr {
///     // This will help us get the bytes of our type as a str again.
///     fn as_str(&self) -> &str {
///         unsafe {
///             // The as_ptr() function of RelPtr will get a pointer the str
///             &*self.ptr.as_ptr()
///         }
///     }
/// }
///
/// struct OwnedStrResolver {
///     // This will be the position that the bytes of our string are stored at.
///     // We'll use this to resolve the relative pointer of our
///     // ArchivedOwnedStr.
///     pos: usize,
///     // The archived metadata for our str may also need a resolver.
///     metadata_resolver: MetadataResolver<str>,
/// }
///
/// // The Archive implementation defines the archived version of our type and
/// // determines how to turn the resolver into the archived form. The Serialize
/// // implementations determine how to make a resolver from the original value.
/// impl Archive for OwnedStr {
///     type Archived = ArchivedOwnedStr;
///     // This is the resolver we can create our Archived verison from.
///     type Resolver = OwnedStrResolver;
///
///     // The resolve function consumes the resolver and produces the archived
///     // value at the given position.
///     fn resolve(
///         &self,
///         pos: usize,
///         resolver: Self::Resolver,
///         out: &mut MaybeUninit<Self::Archived>
///     ) {
///         // We have to be careful to add the offset of the ptr field,
///         // otherwise we'll be using the position of the ArchivedOwnedStr
///         // instead of the position of the relative pointer.
///         unsafe {
///             self.inner.resolve_unsized(
///                 pos + offset_of!(Self::Archived, ptr),
///                 resolver.pos,
///                 resolver.metadata_resolver,
///                 project_struct!(out: Self::Archived => ptr),
///             );
///         }
///     }
/// }
///
/// // We restrict our serializer types with Serializer because we need its
/// // capabilities to archive our type. For other types, we might need more or
/// // less restrictive bounds on the type of S.
/// impl<S: Serializer + ?Sized> Serialize<S> for OwnedStr {
///     fn serialize(
///         &self,
///         serializer: &mut S
///     ) -> Result<Self::Resolver, S::Error> {
///         // This is where we want to write the bytes of our string and return
///         // a resolver that knows where those bytes were written.
///         // We also need to serialize the metadata for our str.
///         Ok(OwnedStrResolver {
///             pos: self.inner.serialize_unsized(serializer)?,
///             metadata_resolver: self.inner.serialize_metadata(serializer)?
///         })
///     }
/// }
///
/// let mut serializer = AlignedSerializer::new(AlignedVec::new());
/// const STR_VAL: &'static str = "I'm in an OwnedStr!";
/// let value = OwnedStr { inner: STR_VAL };
/// // It works!
/// serializer.serialize_value(&value).expect("failed to archive test");
/// let buf = serializer.into_inner();
/// let archived = unsafe { archived_root::<OwnedStr>(buf.as_ref()) };
/// // Let's make sure our data got written correctly
/// assert_eq!(archived.as_str(), STR_VAL);
/// ```
pub trait Archive {
    /// The archived version of this type.
    type Archived;

    /// The resolver for this type. It must contain all the information needed to make the archived
    /// type from the normal type.
    type Resolver;

    /// Creates the archived version of this value at the given position and writes it to the given
    /// output.
    ///
    /// The output should be initialized field-by-field rather than by writing a whole struct. This
    /// is because performing a typed copy will set all of the padding bytes to uninitialized, but
    /// they must remain whatever value they currently have. This is so that uninitialized memory
    /// doesn't get leaked to the final archive.
    fn resolve(&self, pos: usize, resolver: Self::Resolver, out: &mut MaybeUninit<Self::Archived>);
}

/// Converts a type to its archived form.
///
/// See [`Archive`] for examples of implementing `Serialize`.
pub trait Serialize<S: Fallible + ?Sized>: Archive {
    /// Writes the dependencies for the object and returns a resolver that can create the archived
    /// type.
    fn serialize(&self, serializer: &mut S) -> Result<Self::Resolver, S::Error>;
}

/// Converts a type back from its archived form.
///
/// This can be derived with [`Deserialize`](macro@Deserialize).
pub trait Deserialize<T: Archive<Archived = Self>, D: Fallible + ?Sized> {
    /// Deserializes using the given deserializer
    fn deserialize(&self, deserializer: &mut D) -> Result<T, D::Error>;
}

/// A counterpart of [`Archive`] that's suitable for unsized types.
///
/// Instead of archiving its value directly, `ArchiveUnsized` archives a [`RelPtr`] to its archived
/// type. As a consequence, its resolver must be `usize`.
///
/// `ArchiveUnsized` is automatically implemented for all types that implement [`Archive`].
///
/// `ArchiveUnsized` is already implemented for slices and string slices, and the `rkyv_dyn` crate
/// can be used to archive trait objects. Other unsized types must manually implement
/// `ArchiveUnsized`.
///
/// ## Examples
///
/// ```
/// use core::{
///     mem::{transmute, MaybeUninit},
///     ops::{Deref, DerefMut},
/// };
/// use ptr_meta::Pointee;
/// use rkyv::{
///     archived_unsized_value,
///     offset_of,
///     ser::{serializers::AlignedSerializer, Serializer},
///     AlignedVec,
///     Archive,
///     Archived,
///     ArchivedMetadata,
///     ArchivedUsize,
///     ArchivePointee,
///     ArchiveUnsized,
///     RelPtr,
///     Serialize,
///     SerializeUnsized,
/// };
///
/// // We're going to be dealing mostly with blocks that have a trailing slice
/// pub struct Block<H, T: ?Sized> {
///     head: H,
///     tail: T,
/// }
///
/// impl<H, T> Pointee for Block<H, [T]> {
///     type Metadata = usize;
/// }
///
/// // For blocks with trailing slices, we need to store the length of the slice
/// // in the metadata.
/// pub struct BlockSliceMetadata {
///     len: ArchivedUsize,
/// }
///
/// // ArchivePointee is automatically derived for sized types because pointers
/// // to sized types don't need to store any extra information. Because we're
/// // making an unsized block, we need to define what metadata gets stored with
/// // our data pointer.
/// impl<H, T> ArchivePointee for Block<H, [T]> {
///     // This is the extra data that needs to get stored for blocks with
///     // trailing slices
///     type ArchivedMetadata = BlockSliceMetadata;
///
///     // We need to be able to turn our archived metadata into regular
///     // metadata for our type
///     fn pointer_metadata(
///         archived: &Self::ArchivedMetadata
///     ) -> <Self as Pointee>::Metadata {
///         archived.len as usize
///     }
/// }
///
/// // We're implementing ArchiveUnsized for just Block<H, [T]>. We can still
/// // implement Archive for blocks with sized tails and they won't conflict.
/// impl<H: Archive, T: Archive> ArchiveUnsized for Block<H, [T]> {
///     // We'll reuse our block type as our archived type.
///     type Archived = Block<Archived<H>, [Archived<T>]>;
///
///     // This is where we'd put any resolve data for our metadata.
///     // Most of the time, this can just be () because most metadata is Copy,
///     // but the option is there if you need it.
///     type MetadataResolver = ();
///
///     // Here's where we make the metadata for our pointer.
///     // This also gets the position and resolver for the metadata, but we
///     // don't need it in this case.
///     fn resolve_metadata(
///         &self,
///         _: usize,
///         _: Self::MetadataResolver,
///         out: &mut MaybeUninit<ArchivedMetadata<Self>>,
///     ) {
///         unsafe {
///             out.as_mut_ptr().write(BlockSliceMetadata {
///                 len: self.tail.len() as ArchivedUsize,
///             });
///         }
///     }
/// }
///
/// // The bounds we use on our serializer type indicate that we need basic
/// // serializer capabilities, and then whatever capabilities our head and tail
/// // types need to serialize themselves.
/// impl<
///     H: Serialize<S>,
///     T: Serialize<S>,
///     S: Serializer + ?Sized
/// > SerializeUnsized<S> for Block<H, [T]> {
///     // This is where we construct our unsized type in the serializer
///     fn serialize_unsized(
///         &self,
///         serializer: &mut S
///     ) -> Result<usize, S::Error> {
///         // First, we archive the head and all the tails. This will make sure
///         // that when we finally build our block, we don't accidentally mess
///         // up the structure with serialized dependencies.
///         let head_resolver = self.head.serialize(serializer)?;
///         let mut resolvers = Vec::new();
///         for tail in self.tail.iter() {
///             resolvers.push(tail.serialize(serializer)?);
///         }
///         // Now we align our serializer for our archived type and write it.
///         // We can't align for unsized types so we treat the trailing slice
///         // like an array of 0 length for now.
///         serializer.align_for::<Block<Archived<H>, [Archived<T>; 0]>>()?;
///         let result = unsafe {
///             serializer.resolve_aligned(&self.head, head_resolver)?
///         };
///         serializer.align_for::<Archived<T>>()?;
///         for (item, resolver) in self.tail.iter().zip(resolvers.drain(..)) {
///             unsafe {
///                 serializer.resolve_aligned(item, resolver)?;
///             }
///         }
///         Ok(result)
///     }
///
///     // This is where we serialize the metadata for our type. In this case,
///     // we do all the work in resolve and don't need to do anything here.
///     fn serialize_metadata(
///         &self,
///         serializer: &mut S
///     ) -> Result<Self::MetadataResolver, S::Error> {
///         Ok(())
///     }
/// }
///
/// let value = Block {
///     head: "Numbers 1-4".to_string(),
///     tail: [1, 2, 3, 4],
/// };
/// // We have a Block<String, [i32; 4]> but we want to it to be a
/// // Block<String, [i32]>, so we need to do more pointer transmutation
/// let ptr = (&value as *const Block<String, [i32; 4]>).cast::<()>();
/// let unsized_value = unsafe {
///     &*transmute::<(*const (), usize), *const Block<String, [i32]>>((ptr, 4))
/// };
///
/// let mut serializer = AlignedSerializer::new(AlignedVec::new());
/// let pos = serializer.serialize_unsized_value(unsized_value)
///     .expect("failed to archive block");
/// let buf = serializer.into_inner();
///
/// let archived_ref = unsafe {
///     archived_unsized_value::<Block<String, [i32]>>(buf.as_slice(), pos)
/// };
/// assert_eq!(archived_ref.head, "Numbers 1-4");
/// assert_eq!(archived_ref.tail.len(), 4);
/// assert_eq!(archived_ref.tail, [1, 2, 3, 4]);
/// ```
pub trait ArchiveUnsized: Pointee {
    /// The archived counterpart of this type. Unlike `Archive`, it may be unsized.
    type Archived: ArchivePointee + ?Sized;

    /// The resolver for the metadata of this type.
    type MetadataResolver;

    /// Creates the archived version of the metadata for this value at the given position and writes
    /// it to the given output.
    ///
    /// The output should be initialized field-by-field rather than by writing a whole struct. This
    /// is because performing a typed copy will set all of the padding bytes to uninitialized, but
    /// they must remain whatever value they currently have. This is so that uninitialized memory
    /// doesn't get leaked to the final archive.
    fn resolve_metadata(
        &self,
        pos: usize,
        resolver: Self::MetadataResolver,
        out: &mut MaybeUninit<ArchivedMetadata<Self>>,
    );

    /// Resolves a relative pointer to this value with the given `from` and `to` and writes it to
    /// the given output.
    #[inline]
    fn resolve_unsized(
        &self,
        from: usize,
        to: usize,
        resolver: Self::MetadataResolver,
        out: &mut MaybeUninit<RelPtr<Self::Archived>>,
    ) {
        RelPtr::resolve_emplace(from, to, self, resolver, out);
    }
}

/// An archived type with associated metadata for its relative pointer.
///
/// This is mostly used in the context of smart pointers and unsized types, and is implemented for
/// all sized types by default.
pub trait ArchivePointee: Pointee {
    /// The archived version of the pointer metadata for this type.
    type ArchivedMetadata;

    /// Converts some archived metadata to the pointer metadata for itself.
    fn pointer_metadata(archived: &Self::ArchivedMetadata) -> <Self as Pointee>::Metadata;
}

/// A counterpart of [`Serialize`] that's suitable for unsized types.
///
/// See [`ArchiveUnsized`] for examples of implementing `SerializeUnsized`.
pub trait SerializeUnsized<S: Fallible + ?Sized>: ArchiveUnsized {
    /// Writes the object and returns the position of the archived type.
    fn serialize_unsized(&self, serializer: &mut S) -> Result<usize, S::Error>;

    /// Serializes the metadata for the given type.
    fn serialize_metadata(&self, serializer: &mut S) -> Result<Self::MetadataResolver, S::Error>;
}

/// A counterpart of [`Deserialize`] that's suitable for unsized types.
///
/// Most types that implement `DeserializeUnsized` will need a [`Deserializer`](de::Deserializer)
/// bound so that they can allocate memory.
pub trait DeserializeUnsized<T: ArchiveUnsized<Archived = Self> + ?Sized, D: Fallible + ?Sized>:
    ArchivePointee
{
    /// Deserializes a reference to the given value.
    ///
    /// # Safety
    ///
    /// The caller must guarantee that the memory returned is properly deallocated.
    unsafe fn deserialize_unsized(&self, deserializer: &mut D) -> Result<*mut (), D::Error>;

    /// Deserializes the metadata for the given type.
    fn deserialize_metadata(&self, deserializer: &mut D) -> Result<T::Metadata, D::Error>;
}

/// An [`Archive`] type that is a bitwise copy of itself and without additional processing.
///
/// Types that implement `ArchiveCopy` are not guaranteed to have a [`Serialize`] implementation
/// called on them to archive their value.
///
/// You can derive an implementation of `ArchiveCopy` by adding `#[archive(copy)]` to the struct or
/// enum. Types that implement `ArchiveCopy` must also implement [`Copy`](core::marker::Copy).
///
/// `ArchiveCopy` must be manually implemented even if a type implements [`Archive`] and
/// [`Copy`](core::marker::Copy) because some types may transform their data when writing to an
/// archive.
///
/// ## Examples
/// ```
/// use rkyv::{
///     archived_root,
///     ser::{Serializer, serializers::AlignedSerializer},
///     AlignedVec,
///     Archive,
///     Serialize,
/// };
///
/// #[derive(Archive, Serialize, Clone, Copy, Debug, PartialEq)]
/// #[archive(copy)]
/// struct Vector4<T>(T, T, T, T);
///
/// let mut serializer = AlignedSerializer::new(AlignedVec::new());
/// let value = Vector4(1f32, 2f32, 3f32, 4f32);
/// serializer.serialize_value(&value).expect("failed to archive Vector4");
/// let buf = serializer.into_inner();
/// let archived_value = unsafe { archived_root::<Vector4<f32>>(buf.as_ref()) };
/// assert_eq!(&value, archived_value);
/// ```
#[cfg_attr(feature = "specialization", rustc_unsafe_specialization_marker)]
pub unsafe trait ArchiveCopy: Archive<Archived = Self> + Copy {}

/// The native type that `usize` is converted to for archiving.
#[cfg(not(feature = "size_64"))]
pub type FixedUsize = u32;

/// The native type that `usize` is converted to for archiving.
#[cfg(feature = "size_64")]
pub type FixedUsize = u64;

/// The native type that `isize` is converted to for archiving.
#[cfg(not(feature = "size_64"))]
pub type FixedIsize = i32;

/// The native type that `isize` is converted to for archiving.
#[cfg(feature = "size_64")]
pub type FixedIsize = i64;

pub type ArchivedUsize = Archived<FixedUsize>;

pub type ArchivedIsize = Archived<FixedIsize>;

/// An untyped pointer which resolves relative to its position in memory.
#[derive(Debug)]
#[repr(transparent)]
pub struct RawRelPtr {
    offset: Archived<isize>,
    _phantom: PhantomPinned,
}

impl RawRelPtr {
    /// Emplaces a new relative pointer between the given positions and stores it in the given
    /// output.
    #[inline]
    pub fn emplace(from: usize, to: usize, out: &mut MaybeUninit<Self>) {
        let offset = (to as isize - from as isize) as ArchivedIsize;
        unsafe {
            project_struct!(out: Self => offset: ArchivedIsize)
                .as_mut_ptr()
                .write(offset);
        }
    }

    /// Creates a new relative pointer that has an offset of 0.
    #[inline]
    pub fn emplace_null(out: &mut MaybeUninit<Self>) {
        Self::emplace(0, 0, out);
    }

    /// Checks whether the relative pointer is null.
    #[inline]
    pub fn is_null(&self) -> bool {
        self.offset() == 0
    }

    /// Gets the base pointer for the relative pointer.
    #[inline]
    pub fn base(&self) -> *const u8 {
        (self as *const Self).cast::<u8>()
    }

    /// Gets the offset of the relative pointer.
    #[inline]
    pub fn offset(&self) -> isize {
        FixedIsize::from(self.offset) as isize
    }

    /// Calculates the memory address being pointed to by this relative pointer.
    #[inline]
    pub fn as_ptr(&self) -> *const () {
        unsafe {
            (self as *const Self)
                .cast::<u8>()
                .offset(self.offset())
                .cast()
        }
    }

    /// Returns an unsafe mutable pointer to the memory address being pointed to
    /// by this relative pointer.
    #[inline]
    pub fn as_mut_ptr(&mut self) -> *mut () {
        unsafe {
            (self as *mut Self)
                .cast::<u8>()
                .offset(self.offset())
                .cast()
        }
    }
}

/// A pointer which resolves to relative to its position in memory.
///
/// See [`Archive`] for an example of creating one.
#[cfg_attr(feature = "strict", repr(C))]
pub struct RelPtr<T: ArchivePointee + ?Sized> {
    raw_ptr: RawRelPtr,
    metadata: T::ArchivedMetadata,
    _phantom: PhantomData<T>,
}

impl<T: ArchivePointee + ?Sized> RelPtr<T> {
    /// Creates a new relative pointer from the given raw pointer and metadata.
    ///
    /// # Safety
    ///
    /// The caller must guarantee that:
    /// - `raw_ptr` is a valid relative pointer in its final position
    /// - `raw_ptr` points to a valid value
    /// - `metadata` is valid metadata for the pointed value.
    #[inline]
    pub fn new(raw_ptr: RawRelPtr, metadata: T::ArchivedMetadata) -> Self {
        Self {
            raw_ptr,
            metadata,
            _phantom: PhantomData,
        }
    }

    /// Creates a relative pointer from one position to another.
    ///
    /// # Safety
    ///
    /// The caller must guarantee that `from` is the position of the relative pointer and `to` is
    /// the position of some valid memory.
    #[inline]
    pub fn resolve_emplace<U: ArchiveUnsized<Archived = T> + ?Sized>(
        from: usize,
        to: usize,
        value: &U,
        metadata_resolver: U::MetadataResolver,
        out: &mut MaybeUninit<Self>,
    ) {
        RawRelPtr::emplace(
            from + offset_of!(Self, raw_ptr),
            to,
            project_struct!(out: Self => raw_ptr),
        );
        value.resolve_metadata(
            from + offset_of!(Self, metadata),
            metadata_resolver,
            project_struct!(out: Self => metadata),
        );
    }

    /// Gets the base pointer for the relative pointer.
    #[inline]
    pub fn base(&self) -> *const u8 {
        self.raw_ptr.base()
    }

    /// Gets the offset of the relative pointer.
    #[inline]
    pub fn offset(&self) -> isize {
        self.raw_ptr.offset()
    }

    /// Gets the metadata of the relative pointer.
    #[inline]
    pub fn metadata(&self) -> &T::ArchivedMetadata {
        &self.metadata
    }

    /// Calculates the memory address being pointed to by this relative pointer.
    #[inline]
    pub fn as_ptr(&self) -> *const T {
        ptr_meta::from_raw_parts(self.raw_ptr.as_ptr(), T::pointer_metadata(&self.metadata))
    }

    /// Returns an unsafe mutable pointer to the memory address being pointed to by this relative
    /// pointer.
    #[inline]
    pub fn as_mut_ptr(&mut self) -> *mut T {
        ptr_meta::from_raw_parts_mut(
            self.raw_ptr.as_mut_ptr(),
            T::pointer_metadata(&self.metadata),
        )
    }
}

impl<T: ArchivePointee + ?Sized> fmt::Debug for RelPtr<T>
where
    T::ArchivedMetadata: fmt::Debug,
{
    fn fmt(&self, f: &mut fmt::Formatter<'_>) -> fmt::Result {
        f.debug_struct("RelPtr")
            .field("raw_ptr", &self.raw_ptr)
            .field("metadata", &self.metadata)
            .field("_phantom", &self._phantom)
            .finish()
    }
}

/// Alias for the archived version of some [`Archive`] type.
pub type Archived<T> = <T as Archive>::Archived;
/// Alias for the resolver for some [`Archive`] type.
pub type Resolver<T> = <T as Archive>::Resolver;
/// Alias for the archived metadata for some [`ArchiveUnsized`] type.
pub type ArchivedMetadata<T> =
    <<T as ArchiveUnsized>::Archived as ArchivePointee>::ArchivedMetadata;
/// Alias for the metadata resolver for some [`ArchiveUnsized`] type.
pub type MetadataResolver<T> = <T as ArchiveUnsized>::MetadataResolver;<|MERGE_RESOLUTION|>--- conflicted
+++ resolved
@@ -66,7 +66,6 @@
 #![cfg_attr(feature = "specialization", feature(min_specialization))]
 #![cfg_attr(feature = "specialization", feature(rustc_attrs))]
 
-<<<<<<< HEAD
 #![doc(html_favicon_url = r#"
     data:image/svg+xml,%3Csvg xmlns='http://www.w3.org/2000/svg'
     viewBox='0 0 26.458 26.458'%3E%3Cpath d='M0 0v26.458h26.458V0zm9.175 3.772l8.107 8.106
@@ -78,10 +77,8 @@
     2.702-2.702 2.702 13.512-13.512-2.702 2.703-2.702-8.107-8.107z"/%3E%3C/svg%3E
 "#)]
 
-=======
 #[macro_use]
 pub mod macros;
->>>>>>> 97799d3c
 pub mod core_impl;
 pub mod de;
 pub mod ser;
