//! [`Archive`] implementations for core types.

use crate::{
    de::Deserializer, offset_of, ser::Serializer, Archive, ArchiveCopy, ArchivePointee,
    ArchiveUnsized, Archived, ArchivedIsize, ArchivedMetadata, ArchivedUsize, Deserialize,
    DeserializeUnsized, Fallible, Serialize, SerializeUnsized,
};
#[cfg(rkyv_atomic)]
use core::sync::atomic::{
    self, AtomicBool, AtomicI16, AtomicI32, AtomicI8, AtomicU16, AtomicU32, AtomicU8,
};
#[cfg(rkyv_atomic_64)]
use core::sync::atomic::{AtomicI64, AtomicU64};
use core::{
    alloc, cmp,
    hash::{Hash, Hasher},
    marker::PhantomData,
    num::{
        NonZeroI128, NonZeroI16, NonZeroI32, NonZeroI64, NonZeroI8, NonZeroU128, NonZeroU16,
        NonZeroU32, NonZeroU64, NonZeroU8,
    },
    ptr, str,
};
use ptr_meta::Pointee;

pub mod range;
#[cfg(feature = "validation")]
pub mod validation;

impl<T> ArchivePointee for T {
    type ArchivedMetadata = ();

    fn pointer_metadata(_: &Self::ArchivedMetadata) -> <Self as Pointee>::Metadata {}
}

impl<T: Archive> ArchiveUnsized for T {
    type Archived = T::Archived;

    type MetadataResolver = ();

    fn resolve_metadata(&self, _: usize, _: Self::MetadataResolver) -> ArchivedMetadata<Self> {}
}

impl<T: Serialize<S>, S: Serializer + ?Sized> SerializeUnsized<S> for T {
    fn serialize_unsized(&self, serializer: &mut S) -> Result<usize, S::Error> {
        Ok(serializer.serialize_value(self)?)
    }

    fn serialize_metadata(&self, _: &mut S) -> Result<ArchivedMetadata<Self>, S::Error> {
        Ok(())
    }
}

impl<T: Archive, D: Deserializer + ?Sized> DeserializeUnsized<T, D> for T::Archived
where
    T::Archived: Deserialize<T, D>,
{
    unsafe fn deserialize_unsized(&self, deserializer: &mut D) -> Result<*mut (), D::Error> {
        let ptr = deserializer.alloc(alloc::Layout::new::<T>())?.cast::<T>();
        let deserialized = self.deserialize(deserializer)?;
        ptr.write(deserialized);
        Ok(ptr.cast())
    }

    fn deserialize_metadata(&self, _: &mut D) -> Result<<T as Pointee>::Metadata, D::Error> {
        Ok(())
    }
}

impl<T: ?Sized> Archive for PhantomData<T> {
    type Archived = PhantomData<T>;
    type Resolver = ();

    fn resolve(&self, _: usize, _: Self::Resolver) -> Self::Archived {
        PhantomData
    }
}

impl<T: ?Sized, S: Fallible + ?Sized> Serialize<S> for PhantomData<T> {
    fn serialize(&self, _: &mut S) -> Result<Self::Resolver, S::Error> {
        Ok(())
    }
}

unsafe impl<T: ?Sized> ArchiveCopy for PhantomData<T> {}

impl<T: ?Sized, D: Fallible + ?Sized> Deserialize<PhantomData<T>, D> for PhantomData<T> {
    fn deserialize(&self, _: &mut D) -> Result<PhantomData<T>, D::Error> {
        Ok(PhantomData)
    }
}

macro_rules! impl_primitive {
    ($type:ty) => {
        impl Archive for $type
        where
            $type: Copy,
        {
            type Archived = Self;
            type Resolver = ();

            #[inline]
            fn resolve(&self, _: usize, _: Self::Resolver) -> Self::Archived {
                *self
            }
        }

        impl<S: Fallible + ?Sized> Serialize<S> for $type {
            #[inline]
            fn serialize(&self, _: &mut S) -> Result<Self::Resolver, S::Error> {
                Ok(())
            }
        }

        unsafe impl ArchiveCopy for $type {}

        impl<D: Fallible + ?Sized> Deserialize<$type, D> for $type
        where
            $type: Copy,
        {
            #[inline]
            fn deserialize(&self, _: &mut D) -> Result<$type, D::Error> {
                Ok(*self)
            }
        }
    };
}

impl_primitive!(());
impl_primitive!(bool);
impl_primitive!(i8);
impl_primitive!(i16);
impl_primitive!(i32);
impl_primitive!(i64);
impl_primitive!(i128);
impl_primitive!(u8);
impl_primitive!(u16);
impl_primitive!(u32);
impl_primitive!(u64);
impl_primitive!(u128);
impl_primitive!(f32);
impl_primitive!(f64);
impl_primitive!(char);
impl_primitive!(NonZeroI8);
impl_primitive!(NonZeroI16);
impl_primitive!(NonZeroI32);
impl_primitive!(NonZeroI64);
impl_primitive!(NonZeroI128);
impl_primitive!(NonZeroU8);
impl_primitive!(NonZeroU16);
impl_primitive!(NonZeroU32);
impl_primitive!(NonZeroU64);
impl_primitive!(NonZeroU128);

impl Archive for usize {
    type Archived = ArchivedUsize;
    type Resolver = ();

    #[inline]
    fn resolve(&self, _: usize, _: Self::Resolver) -> Self::Archived {
        *self as ArchivedUsize
    }
}

impl<S: Fallible + ?Sized> Serialize<S> for usize {
    #[inline]
    fn serialize(&self, _: &mut S) -> Result<Self::Resolver, S::Error> {
        Ok(())
    }
}

impl<D: Fallible + ?Sized> Deserialize<usize, D> for ArchivedUsize {
    #[inline]
    fn deserialize(&self, _: &mut D) -> Result<usize, D::Error> {
        Ok(*self as usize)
    }
}

impl Archive for isize {
    type Archived = ArchivedIsize;
    type Resolver = ();

    #[inline]
    fn resolve(&self, _: usize, _: Self::Resolver) -> Self::Archived {
        *self as ArchivedIsize
    }
}

impl<S: Fallible + ?Sized> Serialize<S> for isize {
    #[inline]
    fn serialize(&self, _: &mut S) -> Result<Self::Resolver, S::Error> {
        Ok(())
    }
}

impl<D: Fallible + ?Sized> Deserialize<isize, D> for ArchivedIsize {
    #[inline]
    fn deserialize(&self, _: &mut D) -> Result<isize, D::Error> {
        Ok(*self as isize)
    }
}

/// The resolver for atomic types.
pub struct AtomicResolver;

#[cfg(rkyv_atomic)]
macro_rules! impl_atomic {
    ($type:ty) => {
        impl Archive for $type {
            type Archived = Self;
            type Resolver = AtomicResolver;

            #[inline]
            fn resolve(&self, _pos: usize, _resolver: AtomicResolver) -> $type {
                <$type>::new(self.load(atomic::Ordering::Relaxed))
            }
        }

        impl<S: Fallible + ?Sized> Serialize<S> for $type {
            #[inline]
            fn serialize(&self, _: &mut S) -> Result<Self::Resolver, S::Error> {
                Ok(AtomicResolver)
            }
        }

        impl<D: Fallible + ?Sized> Deserialize<$type, D> for $type {
            #[inline]
            fn deserialize(&self, _: &mut D) -> Result<$type, D::Error> {
                Ok(<$type>::new(self.load(atomic::Ordering::Relaxed)))
            }
        }
    };
}

#[cfg(rkyv_atomic)]
impl_atomic!(AtomicBool);
#[cfg(rkyv_atomic)]
impl_atomic!(AtomicI8);
#[cfg(rkyv_atomic)]
impl_atomic!(AtomicI16);
#[cfg(rkyv_atomic)]
impl_atomic!(AtomicI32);
#[cfg(rkyv_atomic_64)]
impl_atomic!(AtomicI64);
#[cfg(rkyv_atomic)]
impl_atomic!(AtomicU8);
#[cfg(rkyv_atomic)]
impl_atomic!(AtomicU16);
#[cfg(rkyv_atomic)]
impl_atomic!(AtomicU32);
#[cfg(rkyv_atomic_64)]
impl_atomic!(AtomicU64);

#[cfg(not(feature = "strict"))]
macro_rules! peel_tuple {
    ($type:ident $index:tt, $($type_rest:ident $index_rest:tt,)*) => { impl_tuple! { $($type_rest $index_rest,)* } };
}

#[cfg(not(feature = "strict"))]
macro_rules! impl_tuple {
    () => ();
    ($($type:ident $index:tt,)+) => {
        unsafe impl<$($type: ArchiveCopy),+> ArchiveCopy for ($($type,)+) {}

        impl<$($type: Archive),+> Archive for ($($type,)+) {
            type Archived = ($($type::Archived,)+);
            type Resolver = ($($type::Resolver,)+);

            #[inline]
            fn resolve(&self, pos: usize, resolver: Self::Resolver) -> Self::Archived {
                #[allow(clippy::unneeded_wildcard_pattern)]
                let rev = ($(self.$index.resolve(pos + memoffset::offset_of_tuple!(Self::Archived, $index), resolver.$index),)+);
                ($(rev.$index,)+)
            }
        }

        impl<$($type: Serialize<S>),+, S: Fallible + ?Sized> Serialize<S> for ($($type,)+) {
            #[inline]
            fn serialize(&self, serializer: &mut S) -> Result<Self::Resolver, S::Error> {
                let rev = ($(self.$index.serialize(serializer)?,)+);
                Ok(($(rev.$index,)+))
            }
        }

        impl<D: Fallible + ?Sized, $($type: Archive),+> Deserialize<($($type,)+), D> for ($($type::Archived,)+)
        where
            $($type::Archived: Deserialize<$type, D>,)+
        {
            #[inline]
            fn deserialize(&self, deserializer: &mut D) -> Result<($($type,)+), D::Error> {
                let rev = ($(&self.$index,)+);
                Ok(($(rev.$index.deserialize(deserializer)?,)+))
            }
        }

        peel_tuple! { $($type $index,)+ }
    };
}

#[cfg(not(feature = "strict"))]
impl_tuple! { T11 11, T10 10, T9 9, T8 8, T7 7, T6 6, T5 5, T4 4, T3 3, T2 2, T1 1, T0 0, }

#[cfg(not(feature = "const_generics"))]
macro_rules! impl_array {
    () => ();
    ($len:literal, $($rest:literal,)*) => {
        unsafe impl<T: ArchiveCopy> ArchiveCopy for [T; $len] {}

        impl<T: Archive> Archive for [T; $len] {
            type Archived = [T::Archived; $len];
            type Resolver = [T::Resolver; $len];

            #[inline]
            fn resolve(&self, pos: usize, resolver: Self::Resolver) -> Self::Archived {
                let mut resolvers = core::mem::MaybeUninit::new(resolver);
                let resolvers_ptr = resolvers.as_mut_ptr().cast::<T::Resolver>();
                let mut result = core::mem::MaybeUninit::<Self::Archived>::uninit();
                let result_ptr = result.as_mut_ptr().cast::<T::Archived>();
                #[allow(clippy::reversed_empty_ranges)]
                for i in 0..$len {
                    unsafe {
                        result_ptr.add(i).write(self[i].resolve(pos + i * core::mem::size_of::<T>(), resolvers_ptr.add(i).read()));
                    }
                }
                unsafe {
                    result.assume_init()
                }
            }
        }

        impl<T: Serialize<S>, S: Fallible + ?Sized> Serialize<S> for [T; $len] {
            #[inline]
            fn serialize(&self, serializer: &mut S) -> Result<Self::Resolver, S::Error> {
                let mut result = core::mem::MaybeUninit::<Self::Resolver>::uninit();
                let result_ptr = result.as_mut_ptr().cast::<T::Resolver>();
                #[allow(clippy::reversed_empty_ranges)]
                for i in 0..$len {
                    unsafe {
                        result_ptr.add(i).write(self[i].serialize(serializer)?);
                    }
                }
                unsafe { Ok(result.assume_init()) }
            }
        }

        impl<T: Archive, D: Fallible + ?Sized> Deserialize<[T; $len], D> for [T::Archived; $len]
        where
            T::Archived: Deserialize<T, D>,
        {
            #[inline]
            fn deserialize(&self, deserializer: &mut D) -> Result<[T; $len], D::Error> {
                let mut result = core::mem::MaybeUninit::<[T; $len]>::uninit();
                let result_ptr = result.as_mut_ptr().cast::<T>();
                #[allow(clippy::reversed_empty_ranges)]
                for i in 0..$len {
                    unsafe {
                        result_ptr.add(i).write(self[i].deserialize(deserializer)?);
                    }
                }
                unsafe { Ok(result.assume_init()) }
            }
        }

        impl_array! { $($rest,)* }
    };
}

#[cfg(not(feature = "const_generics"))]
impl_array! { 31, 30, 29, 28, 27, 26, 25, 24, 23, 22, 21, 20, 19, 18, 17, 16, 15, 14, 13, 12, 11, 10, 9, 8, 7, 6, 5, 4, 3, 2, 1, 0, }

#[cfg(feature = "const_generics")]
unsafe impl<T: ArchiveCopy, const N: usize> ArchiveCopy for [T; N] {}

#[cfg(feature = "const_generics")]
impl<T: Archive, const N: usize> Archive for [T; N] {
    type Archived = [T::Archived; N];
    type Resolver = [T::Resolver; N];

    #[inline]
    fn resolve(&self, pos: usize, resolver: Self::Resolver) -> Self::Archived {
        let mut resolvers = core::mem::MaybeUninit::new(resolver);
        let resolvers_ptr = resolvers.as_mut_ptr().cast::<T::Resolver>();
        let mut result = core::mem::MaybeUninit::<Self::Archived>::uninit();
        let result_ptr = result.as_mut_ptr().cast::<T::Archived>();
        for i in 0..N {
            unsafe {
                result_ptr.add(i).write(self[i].resolve(
                    pos + i * core::mem::size_of::<T::Archived>(),
                    resolvers_ptr.add(i).read(),
                ));
            }
        }
        unsafe { result.assume_init() }
    }
}

#[cfg(feature = "const_generics")]
impl<T: Serialize<S>, S: Fallible + ?Sized, const N: usize> Serialize<S> for [T; N] {
    #[inline]
    fn serialize(&self, serializer: &mut S) -> Result<Self::Resolver, S::Error> {
        let mut result = core::mem::MaybeUninit::<Self::Resolver>::uninit();
        let result_ptr = result.as_mut_ptr().cast::<T::Resolver>();
        for i in 0..N {
            unsafe {
                result_ptr.add(i).write(self[i].serialize(serializer)?);
            }
        }
        unsafe { Ok(result.assume_init()) }
    }
}

#[cfg(feature = "const_generics")]
impl<T: Archive, D: Fallible + ?Sized, const N: usize> Deserialize<[T; N], D> for [T::Archived; N]
where
    T::Archived: Deserialize<T, D>,
{
    #[inline]
    fn deserialize(&self, deserializer: &mut D) -> Result<[T; N], D::Error> {
        let mut result = core::mem::MaybeUninit::<[T; N]>::uninit();
        let result_ptr = result.as_mut_ptr().cast::<T>();
        for i in 0..N {
            unsafe {
                result_ptr.add(i).write(self[i].deserialize(deserializer)?);
            }
        }
        unsafe { Ok(result.assume_init()) }
    }
}

impl<T: Archive> ArchiveUnsized for [T] {
    type Archived = [T::Archived];

    type MetadataResolver = ();

    #[inline]
    fn resolve_metadata(&self, _: usize, _: Self::MetadataResolver) -> ArchivedMetadata<Self> {
        ptr_meta::metadata(self) as ArchivedUsize
    }
}

impl<T> ArchivePointee for [T] {
    type ArchivedMetadata = ArchivedUsize;

    #[inline]
    fn pointer_metadata(archived: &Self::ArchivedMetadata) -> <Self as Pointee>::Metadata {
        *archived as usize
    }
}

#[cfg(not(feature = "std"))]
impl<T: ArchiveCopy, S: Serializer + ?Sized> SerializeUnsized<S> for [T] {
<<<<<<< HEAD
    #[inline]
=======
>>>>>>> b4dc4771
    fn serialize_unsized(&self, serializer: &mut S) -> Result<usize, S::Error> {
        if !self.is_empty() {
            unsafe {
                let bytes = core::slice::from_raw_parts(
                    (self.as_ptr() as *const T).cast::<u8>(),
                    self.len() * core::mem::size_of::<T>(),
                );
                let result = serializer.align_for::<T>()?;
                serializer.write(bytes)?;
                Ok(result)
            }
        } else {
            Ok(0)
        }
    }

<<<<<<< HEAD
    #[inline]
=======
>>>>>>> b4dc4771
    fn serialize_metadata(&self, _: &mut S) -> Result<Self::MetadataResolver, S::Error> {
        Ok(())
    }
}

#[cfg(feature = "std")]
impl<T: Serialize<S>, S: Serializer + ?Sized> SerializeUnsized<S> for [T] {
    #[inline]
    fn serialize_unsized(&self, serializer: &mut S) -> Result<usize, S::Error> {
        if !self.is_empty() {
            let mut resolvers = Vec::with_capacity(self.len());
            for value in self {
                resolvers.push(value.serialize(serializer)?);
            }
            let result = serializer.align_for::<T::Archived>()?;
            unsafe {
                for (i, resolver) in resolvers.drain(..).enumerate() {
                    serializer.resolve_aligned(&self[i], resolver)?;
                }
            }
            Ok(result)
        } else {
            Ok(0)
        }
    }

    #[inline]
    fn serialize_metadata(&self, _: &mut S) -> Result<Self::MetadataResolver, S::Error> {
        Ok(())
    }
}

#[cfg(not(feature = "std"))]
impl<T: ArchiveCopy, D: Deserializer + ?Sized> DeserializeUnsized<[T], D>
    for <[T] as ArchiveUnsized>::Archived
where
    T::Archived: Deserialize<T, D>,
{
    #[inline]
    unsafe fn deserialize_unsized(&self, deserializer: &mut D) -> Result<*mut (), D::Error> {
        let result = deserializer
            .alloc(alloc::Layout::array::<T>(self.len()).unwrap())?
            .cast::<T>();
        ptr::copy_nonoverlapping(self.as_ptr(), result, self.len());
        Ok(result.cast())
    }

<<<<<<< HEAD
    #[inline]
=======
>>>>>>> b4dc4771
    fn deserialize_metadata(&self, _: &mut D) -> Result<<[T] as Pointee>::Metadata, D::Error> {
        Ok(ptr_meta::metadata(self))
    }
}

#[cfg(feature = "std")]
impl<T: Archive, D: Deserializer + ?Sized> DeserializeUnsized<[T], D>
    for <[T] as ArchiveUnsized>::Archived
where
    T::Archived: Deserialize<T, D>,
{
    #[inline]
    unsafe fn deserialize_unsized(&self, deserializer: &mut D) -> Result<*mut (), D::Error> {
        let result = deserializer
            .alloc(alloc::Layout::array::<T>(self.len()).unwrap())?
            .cast::<T>();
        for (i, item) in self.iter().enumerate() {
            result.add(i).write(item.deserialize(deserializer)?);
        }
        Ok(result.cast())
    }

    #[inline]
    fn deserialize_metadata(&self, _: &mut D) -> Result<<[T] as Pointee>::Metadata, D::Error> {
        Ok(ptr_meta::metadata(self))
    }
}

impl ArchiveUnsized for str {
    type Archived = str;

    type MetadataResolver = ();

    #[inline]
    fn resolve_metadata(&self, _: usize, _: Self::MetadataResolver) -> ArchivedMetadata<Self> {
        ptr_meta::metadata(self) as ArchivedUsize
    }
}

impl ArchivePointee for str {
    type ArchivedMetadata = ArchivedUsize;

    #[inline]
    fn pointer_metadata(archived: &Self::ArchivedMetadata) -> <Self as Pointee>::Metadata {
        <[u8]>::pointer_metadata(archived)
    }
}

impl<S: Serializer + ?Sized> SerializeUnsized<S> for str {
    #[inline]
    fn serialize_unsized(&self, serializer: &mut S) -> Result<usize, S::Error> {
        let result = serializer.pos();
        serializer.write(self.as_bytes())?;
        Ok(result)
    }

    #[inline]
    fn serialize_metadata(&self, _: &mut S) -> Result<Self::MetadataResolver, S::Error> {
        Ok(())
    }
}

impl<D: Deserializer + ?Sized> DeserializeUnsized<str, D> for <str as ArchiveUnsized>::Archived {
    #[inline]
    unsafe fn deserialize_unsized(&self, deserializer: &mut D) -> Result<*mut (), D::Error> {
        let bytes = deserializer.alloc(alloc::Layout::array::<u8>(self.len()).unwrap())?;
        ptr::copy_nonoverlapping(self.as_ptr(), bytes, self.len());
        Ok(bytes.cast())
    }

    #[inline]
    fn deserialize_metadata(&self, _: &mut D) -> Result<<str as Pointee>::Metadata, D::Error> {
        Ok(ptr_meta::metadata(self))
    }
}

/// An archived [`Option`].
///
/// It functions identically to [`Option`] but has a different internal
/// representation to allow for archiving.
#[derive(Debug)]
#[repr(u8)]
pub enum ArchivedOption<T> {
    /// No value
    None,
    /// Some value `T`
    Some(T),
}

impl<T> ArchivedOption<T> {
    /// Returns `true` if the option is a `None` value.
    #[inline]
    pub fn is_none(&self) -> bool {
        match self {
            ArchivedOption::None => true,
            ArchivedOption::Some(_) => false,
        }
    }

    /// Returns `true` if the option is a `Some` value.
    #[inline]
    pub fn is_some(&self) -> bool {
        match self {
            ArchivedOption::None => false,
            ArchivedOption::Some(_) => true,
        }
    }

    /// Converts to an `Option<&T>`.
    #[inline]
    pub fn as_ref(&self) -> Option<&T> {
        match self {
            ArchivedOption::None => None,
            ArchivedOption::Some(value) => Some(value),
        }
    }

    /// Converts to an `Option<&mut T>`.
    #[inline]
    pub fn as_mut(&mut self) -> Option<&mut T> {
        match self {
            ArchivedOption::None => None,
            ArchivedOption::Some(value) => Some(value),
        }
    }

    /// Inserts `v` into the option if it is `None`, then returns a mutable
    /// reference to the contained value.
    #[inline]
    pub fn get_or_insert(&mut self, v: T) -> &mut T {
        self.get_or_insert_with(move || v)
    }

    /// Inserts a value computed from `f` into the option if it is `None`, then
    /// returns a mutable reference to the contained value.
    #[inline]
    pub fn get_or_insert_with<F: FnOnce() -> T>(&mut self, f: F) -> &mut T {
        if let ArchivedOption::Some(ref mut value) = self {
            value
        } else {
            *self = ArchivedOption::Some(f());
            self.as_mut().unwrap()
        }
    }
}

#[allow(dead_code)]
#[repr(u8)]
enum ArchivedOptionTag {
    None,
    Some,
}

#[repr(C)]
struct ArchivedOptionVariantSome<T>(ArchivedOptionTag, T);

impl<T: Archive> Archive for Option<T> {
    type Archived = ArchivedOption<T::Archived>;
    type Resolver = Option<T::Resolver>;

    #[inline]
    fn resolve(&self, pos: usize, resolver: Option<T::Resolver>) -> Self::Archived {
        match resolver {
            None => ArchivedOption::None,
            Some(resolver) => ArchivedOption::Some(self.as_ref().unwrap().resolve(
                pos + offset_of!(ArchivedOptionVariantSome<T::Archived>, 1),
                resolver,
            )),
        }
    }
}

impl<T: Serialize<S>, S: Fallible + ?Sized> Serialize<S> for Option<T> {
    #[inline]
    fn serialize(&self, serializer: &mut S) -> Result<Self::Resolver, S::Error> {
        self.as_ref()
            .map(|value| value.serialize(serializer))
            .transpose()
    }
}

impl<T: Archive, D: Fallible + ?Sized> Deserialize<Option<T>, D> for Archived<Option<T>>
where
    T::Archived: Deserialize<T, D>,
{
    #[inline]
    fn deserialize(&self, deserializer: &mut D) -> Result<Option<T>, D::Error> {
        match self {
            ArchivedOption::Some(value) => Ok(Some(value.deserialize(deserializer)?)),
            ArchivedOption::None => Ok(None),
        }
    }
}

impl<T: Eq> Eq for ArchivedOption<T> {}

impl<T: Hash> Hash for ArchivedOption<T> {
    #[inline]
    fn hash<H: Hasher>(&self, state: &mut H) {
        self.as_ref().hash(state)
    }
}

impl<T: Ord> Ord for ArchivedOption<T> {
    #[inline]
    fn cmp(&self, other: &Self) -> cmp::Ordering {
        self.as_ref().cmp(&other.as_ref())
    }
}

impl<T: PartialEq> PartialEq for ArchivedOption<T> {
    #[inline]
    fn eq(&self, other: &Self) -> bool {
        self.as_ref().eq(&other.as_ref())
    }
}

impl<T: PartialOrd> PartialOrd for ArchivedOption<T> {
    #[inline]
    fn partial_cmp(&self, other: &Self) -> Option<cmp::Ordering> {
        self.as_ref().partial_cmp(&other.as_ref())
    }
}

impl<T, U: PartialEq<T>> PartialEq<Option<T>> for ArchivedOption<U> {
    #[inline]
    fn eq(&self, other: &Option<T>) -> bool {
        if let ArchivedOption::Some(self_value) = self {
            if let Some(other_value) = other {
                self_value.eq(other_value)
            } else {
                false
            }
        } else {
            other.is_none()
        }
    }
}

impl<T: PartialEq<U>, U> PartialEq<ArchivedOption<T>> for Option<U> {
    #[inline]
    fn eq(&self, other: &ArchivedOption<T>) -> bool {
        other.eq(self)
    }
}<|MERGE_RESOLUTION|>--- conflicted
+++ resolved
@@ -449,10 +449,7 @@
 
 #[cfg(not(feature = "std"))]
 impl<T: ArchiveCopy, S: Serializer + ?Sized> SerializeUnsized<S> for [T] {
-<<<<<<< HEAD
-    #[inline]
-=======
->>>>>>> b4dc4771
+    #[inline]
     fn serialize_unsized(&self, serializer: &mut S) -> Result<usize, S::Error> {
         if !self.is_empty() {
             unsafe {
@@ -469,10 +466,7 @@
         }
     }
 
-<<<<<<< HEAD
-    #[inline]
-=======
->>>>>>> b4dc4771
+    #[inline]
     fn serialize_metadata(&self, _: &mut S) -> Result<Self::MetadataResolver, S::Error> {
         Ok(())
     }
@@ -520,10 +514,7 @@
         Ok(result.cast())
     }
 
-<<<<<<< HEAD
-    #[inline]
-=======
->>>>>>> b4dc4771
+    #[inline]
     fn deserialize_metadata(&self, _: &mut D) -> Result<<[T] as Pointee>::Metadata, D::Error> {
         Ok(ptr_meta::metadata(self))
     }
